--- conflicted
+++ resolved
@@ -76,13 +76,10 @@
         StableDiffusionInpaintPipelineLegacy,
         StableDiffusionPipeline,
         StableDiffusionPipelineSafe,
-<<<<<<< HEAD
-=======
         VersatileDiffusionDualGuidedPipeline,
         VersatileDiffusionImageVariationPipeline,
         VersatileDiffusionPipeline,
         VersatileDiffusionTextToImagePipeline,
->>>>>>> 81d8f4a9
         VQDiffusionPipeline,
     )
 else:
