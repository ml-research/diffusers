__version__ = "0.30.0.dev0"

from typing import TYPE_CHECKING

from .utils import (
    DIFFUSERS_SLOW_IMPORT,
    OptionalDependencyNotAvailable,
    _LazyModule,
    is_flax_available,
    is_k_diffusion_available,
    is_librosa_available,
    is_note_seq_available,
    is_onnx_available,
    is_scipy_available,
    is_sentencepiece_available,
    is_torch_available,
    is_torchsde_available,
    is_transformers_available,
)


# Lazy Import based on
# https://github.com/huggingface/transformers/blob/main/src/transformers/__init__.py

# When adding a new object to this init, please add it to `_import_structure`. The `_import_structure` is a dictionary submodule to list of object names,
# and is used to defer the actual importing for when the objects are requested.
# This way `import diffusers` provides the names in the namespace without actually importing anything (and especially none of the backends).

_import_structure = {
    "configuration_utils": ["ConfigMixin"],
    "loaders": ["FromOriginalModelMixin"],
    "models": [],
    "pipelines": [],
    "schedulers": [],
    "utils": [
        "OptionalDependencyNotAvailable",
        "is_flax_available",
        "is_inflect_available",
        "is_invisible_watermark_available",
        "is_k_diffusion_available",
        "is_k_diffusion_version",
        "is_librosa_available",
        "is_note_seq_available",
        "is_onnx_available",
        "is_scipy_available",
        "is_torch_available",
        "is_torchsde_available",
        "is_transformers_available",
        "is_transformers_version",
        "is_unidecode_available",
        "logging",
    ],
}

try:
    if not is_onnx_available():
        raise OptionalDependencyNotAvailable()
except OptionalDependencyNotAvailable:
    from .utils import dummy_onnx_objects  # noqa F403

    _import_structure["utils.dummy_onnx_objects"] = [
        name for name in dir(dummy_onnx_objects) if not name.startswith("_")
    ]

else:
    _import_structure["pipelines"].extend(["OnnxRuntimeModel"])

try:
    if not is_torch_available():
        raise OptionalDependencyNotAvailable()
except OptionalDependencyNotAvailable:
    from .utils import dummy_pt_objects  # noqa F403

    _import_structure["utils.dummy_pt_objects"] = [name for name in dir(dummy_pt_objects) if not name.startswith("_")]

else:
    _import_structure["models"].extend(
        [
            "AsymmetricAutoencoderKL",
            "AuraFlowTransformer2DModel",
            "AutoencoderKL",
            "AutoencoderKLCogVideoX",
            "AutoencoderKLTemporalDecoder",
            "AutoencoderOobleck",
            "AutoencoderTiny",
            "CogVideoXTransformer3DModel",
            "ConsistencyDecoderVAE",
            "ControlNetModel",
            "ControlNetXSAdapter",
            "DiTTransformer2DModel",
            "FluxTransformer2DModel",
            "HunyuanDiT2DControlNetModel",
            "HunyuanDiT2DModel",
            "HunyuanDiT2DMultiControlNetModel",
            "I2VGenXLUNet",
            "Kandinsky3UNet",
            "LatteTransformer3DModel",
            "LuminaNextDiT2DModel",
            "ModelMixin",
            "MotionAdapter",
            "MultiAdapter",
            "PixArtTransformer2DModel",
            "PriorTransformer",
            "SD3ControlNetModel",
            "SD3MultiControlNetModel",
            "SD3Transformer2DModel",
            "SparseControlNetModel",
            "StableAudioDiTModel",
            "StableCascadeUNet",
            "T2IAdapter",
            "T5FilmDecoder",
            "Transformer2DModel",
            "UNet1DModel",
            "UNet2DConditionModel",
            "UNet2DModel",
            "UNet3DConditionModel",
            "UNetControlNetXSModel",
            "UNetMotionModel",
            "UNetSpatioTemporalConditionModel",
            "UVit2DModel",
            "VQModel",
        ]
    )

    _import_structure["optimization"] = [
        "get_constant_schedule",
        "get_constant_schedule_with_warmup",
        "get_cosine_schedule_with_warmup",
        "get_cosine_with_hard_restarts_schedule_with_warmup",
        "get_linear_schedule_with_warmup",
        "get_polynomial_decay_schedule_with_warmup",
        "get_scheduler",
    ]
    _import_structure["pipelines"].extend(
        [
            "AudioPipelineOutput",
            "AutoPipelineForImage2Image",
            "AutoPipelineForInpainting",
            "AutoPipelineForText2Image",
            "ConsistencyModelPipeline",
            "DanceDiffusionPipeline",
            "DDIMPipeline",
            "DDPMPipeline",
            "DiffusionPipeline",
            "DiTPipeline",
            "ImagePipelineOutput",
            "KarrasVePipeline",
            "LDMPipeline",
            "LDMSuperResolutionPipeline",
            "PNDMPipeline",
            "RePaintPipeline",
            "ScoreSdeVePipeline",
            "StableDiffusionMixin",
        ]
    )
    _import_structure["schedulers"].extend(
        [
            "AmusedScheduler",
            "CMStochasticIterativeScheduler",
            "CogVideoXDDIMScheduler",
            "CogVideoXDPMScheduler",
            "DDIMInverseScheduler",
            "DDIMParallelScheduler",
            "DDIMScheduler",
            "DDPMParallelScheduler",
            "DDPMScheduler",
            "DDPMWuerstchenScheduler",
            "DEISMultistepScheduler",
            "DPMSolverMultistepInverseScheduler",
            "DPMSolverMultistepScheduler",
            "DPMSolverSinglestepScheduler",
            "EDMDPMSolverMultistepScheduler",
            "EDMEulerScheduler",
            "EulerAncestralDiscreteScheduler",
            "EulerDiscreteScheduler",
            "FlowMatchEulerDiscreteScheduler",
            "FlowMatchHeunDiscreteScheduler",
            "HeunDiscreteScheduler",
            "IPNDMScheduler",
            "KarrasVeScheduler",
            "KDPM2AncestralDiscreteScheduler",
            "KDPM2DiscreteScheduler",
            "LCMScheduler",
            "PNDMScheduler",
            "RePaintScheduler",
            "SASolverScheduler",
            "SchedulerMixin",
            "ScoreSdeVeScheduler",
            "TCDScheduler",
            "UnCLIPScheduler",
            "UniPCMultistepScheduler",
            "VQDiffusionScheduler",
        ]
    )
    _import_structure["training_utils"] = ["EMAModel"]

try:
    if not (is_torch_available() and is_scipy_available()):
        raise OptionalDependencyNotAvailable()
except OptionalDependencyNotAvailable:
    from .utils import dummy_torch_and_scipy_objects  # noqa F403

    _import_structure["utils.dummy_torch_and_scipy_objects"] = [
        name for name in dir(dummy_torch_and_scipy_objects) if not name.startswith("_")
    ]

else:
    _import_structure["schedulers"].extend(["LMSDiscreteScheduler"])

try:
    if not (is_torch_available() and is_torchsde_available()):
        raise OptionalDependencyNotAvailable()
except OptionalDependencyNotAvailable:
    from .utils import dummy_torch_and_torchsde_objects  # noqa F403

    _import_structure["utils.dummy_torch_and_torchsde_objects"] = [
        name for name in dir(dummy_torch_and_torchsde_objects) if not name.startswith("_")
    ]

else:
    _import_structure["schedulers"].extend(["CosineDPMSolverMultistepScheduler", "DPMSolverSDEScheduler"])

try:
    if not (is_torch_available() and is_transformers_available()):
        raise OptionalDependencyNotAvailable()
except OptionalDependencyNotAvailable:
    from .utils import dummy_torch_and_transformers_objects  # noqa F403

    _import_structure["utils.dummy_torch_and_transformers_objects"] = [
        name for name in dir(dummy_torch_and_transformers_objects) if not name.startswith("_")
    ]

else:
    _import_structure["pipelines"].extend(
        [
            "AltDiffusionImg2ImgPipeline",
            "AltDiffusionPipeline",
            "AmusedImg2ImgPipeline",
            "AmusedInpaintPipeline",
            "AmusedPipeline",
            "AnimateDiffControlNetPipeline",
            "AnimateDiffPAGPipeline",
            "AnimateDiffPipeline",
            "AnimateDiffSDXLPipeline",
            "AnimateDiffSparseControlNetPipeline",
            "AnimateDiffVideoToVideoPipeline",
            "AudioLDM2Pipeline",
            "AudioLDM2ProjectionModel",
            "AudioLDM2UNet2DConditionModel",
            "AudioLDMPipeline",
            "AuraFlowPipeline",
            "BlipDiffusionControlNetPipeline",
            "BlipDiffusionPipeline",
            "CLIPImageProjection",
            "CogVideoXPipeline",
            "CycleDiffusionPipeline",
            "FluxPipeline",
            "HunyuanDiTControlNetPipeline",
            "HunyuanDiTPAGPipeline",
            "HunyuanDiTPipeline",
            "I2VGenXLPipeline",
            "IFImg2ImgPipeline",
            "IFImg2ImgSuperResolutionPipeline",
            "IFInpaintingPipeline",
            "IFInpaintingSuperResolutionPipeline",
            "IFPipeline",
            "IFSuperResolutionPipeline",
            "ImageTextPipelineOutput",
            "Kandinsky3Img2ImgPipeline",
            "Kandinsky3Pipeline",
            "KandinskyCombinedPipeline",
            "KandinskyImg2ImgCombinedPipeline",
            "KandinskyImg2ImgPipeline",
            "KandinskyInpaintCombinedPipeline",
            "KandinskyInpaintPipeline",
            "KandinskyPipeline",
            "KandinskyPriorPipeline",
            "KandinskyV22CombinedPipeline",
            "KandinskyV22ControlnetImg2ImgPipeline",
            "KandinskyV22ControlnetPipeline",
            "KandinskyV22Img2ImgCombinedPipeline",
            "KandinskyV22Img2ImgPipeline",
            "KandinskyV22InpaintCombinedPipeline",
            "KandinskyV22InpaintPipeline",
            "KandinskyV22Pipeline",
            "KandinskyV22PriorEmb2EmbPipeline",
            "KandinskyV22PriorPipeline",
            "LatentConsistencyModelImg2ImgPipeline",
            "LatentConsistencyModelPipeline",
            "LattePipeline",
            "LDMTextToImagePipeline",
            "LEditsPPPipelineStableDiffusion",
            "LEditsPPPipelineStableDiffusionXL",
            "LuminaText2ImgPipeline",
            "MarigoldDepthPipeline",
            "MarigoldNormalsPipeline",
            "MusicLDMPipeline",
            "PaintByExamplePipeline",
            "PIAPipeline",
            "PixArtAlphaPipeline",
            "PixArtSigmaPAGPipeline",
            "PixArtSigmaPipeline",
<<<<<<< HEAD
            "SemanticHunyuanDiTPipeline",
=======
            "SemanticFluxPipeline",
>>>>>>> 0deed2e4
            "SemanticStableDiffusionPipeline",
            "ShapEImg2ImgPipeline",
            "ShapEPipeline",
            "StableAudioPipeline",
            "StableAudioProjectionModel",
            "StableCascadeCombinedPipeline",
            "StableCascadeDecoderPipeline",
            "StableCascadePriorPipeline",
            "StableDiffusion3ControlNetPipeline",
            "StableDiffusion3Img2ImgPipeline",
            "StableDiffusion3InpaintPipeline",
            "StableDiffusion3PAGPipeline",
            "StableDiffusion3Pipeline",
            "StableDiffusionAdapterPipeline",
            "StableDiffusionAttendAndExcitePipeline",
            "StableDiffusionControlNetImg2ImgPipeline",
            "StableDiffusionControlNetInpaintPipeline",
            "StableDiffusionControlNetPAGPipeline",
            "StableDiffusionControlNetPipeline",
            "StableDiffusionControlNetXSPipeline",
            "StableDiffusionDepth2ImgPipeline",
            "StableDiffusionDiffEditPipeline",
            "StableDiffusionGLIGENPipeline",
            "StableDiffusionGLIGENTextImagePipeline",
            "StableDiffusionImageVariationPipeline",
            "StableDiffusionImg2ImgPipeline",
            "StableDiffusionInpaintPipeline",
            "StableDiffusionInpaintPipelineLegacy",
            "StableDiffusionInstructPix2PixPipeline",
            "StableDiffusionLatentUpscalePipeline",
            "StableDiffusionLDM3DPipeline",
            "StableDiffusionModelEditingPipeline",
            "StableDiffusionPAGPipeline",
            "StableDiffusionPanoramaPipeline",
            "StableDiffusionParadigmsPipeline",
            "StableDiffusionPipeline",
            "StableDiffusionPipelineSafe",
            "StableDiffusionPix2PixZeroPipeline",
            "StableDiffusionSAGPipeline",
            "StableDiffusionUpscalePipeline",
            "StableDiffusionXLAdapterPipeline",
            "StableDiffusionXLControlNetImg2ImgPipeline",
            "StableDiffusionXLControlNetInpaintPipeline",
            "StableDiffusionXLControlNetPAGPipeline",
            "StableDiffusionXLControlNetPipeline",
            "StableDiffusionXLControlNetXSPipeline",
            "StableDiffusionXLImg2ImgPipeline",
            "StableDiffusionXLInpaintPipeline",
            "StableDiffusionXLInstructPix2PixPipeline",
            "StableDiffusionXLPAGImg2ImgPipeline",
            "StableDiffusionXLPAGInpaintPipeline",
            "StableDiffusionXLPAGPipeline",
            "StableDiffusionXLPipeline",
            "StableUnCLIPImg2ImgPipeline",
            "StableUnCLIPPipeline",
            "StableVideoDiffusionPipeline",
            "TextToVideoSDPipeline",
            "TextToVideoZeroPipeline",
            "TextToVideoZeroSDXLPipeline",
            "UnCLIPImageVariationPipeline",
            "UnCLIPPipeline",
            "UniDiffuserModel",
            "UniDiffuserPipeline",
            "UniDiffuserTextDecoder",
            "VersatileDiffusionDualGuidedPipeline",
            "VersatileDiffusionImageVariationPipeline",
            "VersatileDiffusionPipeline",
            "VersatileDiffusionTextToImagePipeline",
            "VideoToVideoSDPipeline",
            "VQDiffusionPipeline",
            "WuerstchenCombinedPipeline",
            "WuerstchenDecoderPipeline",
            "WuerstchenPriorPipeline",
        ]
    )

try:
    if not (is_torch_available() and is_transformers_available() and is_k_diffusion_available()):
        raise OptionalDependencyNotAvailable()
except OptionalDependencyNotAvailable:
    from .utils import dummy_torch_and_transformers_and_k_diffusion_objects  # noqa F403

    _import_structure["utils.dummy_torch_and_transformers_and_k_diffusion_objects"] = [
        name for name in dir(dummy_torch_and_transformers_and_k_diffusion_objects) if not name.startswith("_")
    ]

else:
    _import_structure["pipelines"].extend(["StableDiffusionKDiffusionPipeline", "StableDiffusionXLKDiffusionPipeline"])

try:
    if not (is_torch_available() and is_transformers_available() and is_sentencepiece_available()):
        raise OptionalDependencyNotAvailable()
except OptionalDependencyNotAvailable:
    from .utils import dummy_torch_and_transformers_and_sentencepiece_objects  # noqa F403

    _import_structure["utils.dummy_torch_and_transformers_and_sentencepiece_objects"] = [
        name for name in dir(dummy_torch_and_transformers_and_sentencepiece_objects) if not name.startswith("_")
    ]

else:
    _import_structure["pipelines"].extend(["KolorsImg2ImgPipeline", "KolorsPAGPipeline", "KolorsPipeline"])

try:
    if not (is_torch_available() and is_transformers_available() and is_onnx_available()):
        raise OptionalDependencyNotAvailable()
except OptionalDependencyNotAvailable:
    from .utils import dummy_torch_and_transformers_and_onnx_objects  # noqa F403

    _import_structure["utils.dummy_torch_and_transformers_and_onnx_objects"] = [
        name for name in dir(dummy_torch_and_transformers_and_onnx_objects) if not name.startswith("_")
    ]

else:
    _import_structure["pipelines"].extend(
        [
            "OnnxStableDiffusionImg2ImgPipeline",
            "OnnxStableDiffusionInpaintPipeline",
            "OnnxStableDiffusionInpaintPipelineLegacy",
            "OnnxStableDiffusionPipeline",
            "OnnxStableDiffusionUpscalePipeline",
            "StableDiffusionOnnxPipeline",
        ]
    )

try:
    if not (is_torch_available() and is_librosa_available()):
        raise OptionalDependencyNotAvailable()
except OptionalDependencyNotAvailable:
    from .utils import dummy_torch_and_librosa_objects  # noqa F403

    _import_structure["utils.dummy_torch_and_librosa_objects"] = [
        name for name in dir(dummy_torch_and_librosa_objects) if not name.startswith("_")
    ]

else:
    _import_structure["pipelines"].extend(["AudioDiffusionPipeline", "Mel"])

try:
    if not (is_transformers_available() and is_torch_available() and is_note_seq_available()):
        raise OptionalDependencyNotAvailable()
except OptionalDependencyNotAvailable:
    from .utils import dummy_transformers_and_torch_and_note_seq_objects  # noqa F403

    _import_structure["utils.dummy_transformers_and_torch_and_note_seq_objects"] = [
        name for name in dir(dummy_transformers_and_torch_and_note_seq_objects) if not name.startswith("_")
    ]


else:
    _import_structure["pipelines"].extend(["SpectrogramDiffusionPipeline"])

try:
    if not is_flax_available():
        raise OptionalDependencyNotAvailable()
except OptionalDependencyNotAvailable:
    from .utils import dummy_flax_objects  # noqa F403

    _import_structure["utils.dummy_flax_objects"] = [
        name for name in dir(dummy_flax_objects) if not name.startswith("_")
    ]


else:
    _import_structure["models.controlnet_flax"] = ["FlaxControlNetModel"]
    _import_structure["models.modeling_flax_utils"] = ["FlaxModelMixin"]
    _import_structure["models.unets.unet_2d_condition_flax"] = ["FlaxUNet2DConditionModel"]
    _import_structure["models.vae_flax"] = ["FlaxAutoencoderKL"]
    _import_structure["pipelines"].extend(["FlaxDiffusionPipeline"])
    _import_structure["schedulers"].extend(
        [
            "FlaxDDIMScheduler",
            "FlaxDDPMScheduler",
            "FlaxDPMSolverMultistepScheduler",
            "FlaxEulerDiscreteScheduler",
            "FlaxKarrasVeScheduler",
            "FlaxLMSDiscreteScheduler",
            "FlaxPNDMScheduler",
            "FlaxSchedulerMixin",
            "FlaxScoreSdeVeScheduler",
        ]
    )


try:
    if not (is_flax_available() and is_transformers_available()):
        raise OptionalDependencyNotAvailable()
except OptionalDependencyNotAvailable:
    from .utils import dummy_flax_and_transformers_objects  # noqa F403

    _import_structure["utils.dummy_flax_and_transformers_objects"] = [
        name for name in dir(dummy_flax_and_transformers_objects) if not name.startswith("_")
    ]


else:
    _import_structure["pipelines"].extend(
        [
            "FlaxStableDiffusionControlNetPipeline",
            "FlaxStableDiffusionImg2ImgPipeline",
            "FlaxStableDiffusionInpaintPipeline",
            "FlaxStableDiffusionPipeline",
            "FlaxStableDiffusionXLPipeline",
        ]
    )

try:
    if not (is_note_seq_available()):
        raise OptionalDependencyNotAvailable()
except OptionalDependencyNotAvailable:
    from .utils import dummy_note_seq_objects  # noqa F403

    _import_structure["utils.dummy_note_seq_objects"] = [
        name for name in dir(dummy_note_seq_objects) if not name.startswith("_")
    ]


else:
    _import_structure["pipelines"].extend(["MidiProcessor"])

if TYPE_CHECKING or DIFFUSERS_SLOW_IMPORT:
    from .configuration_utils import ConfigMixin

    try:
        if not is_onnx_available():
            raise OptionalDependencyNotAvailable()
    except OptionalDependencyNotAvailable:
        from .utils.dummy_onnx_objects import *  # noqa F403
    else:
        from .pipelines import OnnxRuntimeModel

    try:
        if not is_torch_available():
            raise OptionalDependencyNotAvailable()
    except OptionalDependencyNotAvailable:
        from .utils.dummy_pt_objects import *  # noqa F403
    else:
        from .models import (
            AsymmetricAutoencoderKL,
            AuraFlowTransformer2DModel,
            AutoencoderKL,
            AutoencoderKLCogVideoX,
            AutoencoderKLTemporalDecoder,
            AutoencoderOobleck,
            AutoencoderTiny,
            CogVideoXTransformer3DModel,
            ConsistencyDecoderVAE,
            ControlNetModel,
            ControlNetXSAdapter,
            DiTTransformer2DModel,
            FluxTransformer2DModel,
            HunyuanDiT2DControlNetModel,
            HunyuanDiT2DModel,
            HunyuanDiT2DMultiControlNetModel,
            I2VGenXLUNet,
            Kandinsky3UNet,
            LatteTransformer3DModel,
            LuminaNextDiT2DModel,
            ModelMixin,
            MotionAdapter,
            MultiAdapter,
            PixArtTransformer2DModel,
            PriorTransformer,
            SD3ControlNetModel,
            SD3MultiControlNetModel,
            SD3Transformer2DModel,
            SparseControlNetModel,
            StableAudioDiTModel,
            T2IAdapter,
            T5FilmDecoder,
            Transformer2DModel,
            UNet1DModel,
            UNet2DConditionModel,
            UNet2DModel,
            UNet3DConditionModel,
            UNetControlNetXSModel,
            UNetMotionModel,
            UNetSpatioTemporalConditionModel,
            UVit2DModel,
            VQModel,
        )
        from .optimization import (
            get_constant_schedule,
            get_constant_schedule_with_warmup,
            get_cosine_schedule_with_warmup,
            get_cosine_with_hard_restarts_schedule_with_warmup,
            get_linear_schedule_with_warmup,
            get_polynomial_decay_schedule_with_warmup,
            get_scheduler,
        )
        from .pipelines import (
            AudioPipelineOutput,
            AutoPipelineForImage2Image,
            AutoPipelineForInpainting,
            AutoPipelineForText2Image,
            BlipDiffusionControlNetPipeline,
            BlipDiffusionPipeline,
            CLIPImageProjection,
            ConsistencyModelPipeline,
            DanceDiffusionPipeline,
            DDIMPipeline,
            DDPMPipeline,
            DiffusionPipeline,
            DiTPipeline,
            ImagePipelineOutput,
            KarrasVePipeline,
            LDMPipeline,
            LDMSuperResolutionPipeline,
            PNDMPipeline,
            RePaintPipeline,
            ScoreSdeVePipeline,
            StableDiffusionMixin,
        )
        from .schedulers import (
            AmusedScheduler,
            CMStochasticIterativeScheduler,
            CogVideoXDDIMScheduler,
            CogVideoXDPMScheduler,
            DDIMInverseScheduler,
            DDIMParallelScheduler,
            DDIMScheduler,
            DDPMParallelScheduler,
            DDPMScheduler,
            DDPMWuerstchenScheduler,
            DEISMultistepScheduler,
            DPMSolverMultistepInverseScheduler,
            DPMSolverMultistepScheduler,
            DPMSolverSinglestepScheduler,
            EDMDPMSolverMultistepScheduler,
            EDMEulerScheduler,
            EulerAncestralDiscreteScheduler,
            EulerDiscreteScheduler,
            FlowMatchEulerDiscreteScheduler,
            FlowMatchHeunDiscreteScheduler,
            HeunDiscreteScheduler,
            IPNDMScheduler,
            KarrasVeScheduler,
            KDPM2AncestralDiscreteScheduler,
            KDPM2DiscreteScheduler,
            LCMScheduler,
            PNDMScheduler,
            RePaintScheduler,
            SASolverScheduler,
            SchedulerMixin,
            ScoreSdeVeScheduler,
            TCDScheduler,
            UnCLIPScheduler,
            UniPCMultistepScheduler,
            VQDiffusionScheduler,
        )
        from .training_utils import EMAModel

    try:
        if not (is_torch_available() and is_scipy_available()):
            raise OptionalDependencyNotAvailable()
    except OptionalDependencyNotAvailable:
        from .utils.dummy_torch_and_scipy_objects import *  # noqa F403
    else:
        from .schedulers import LMSDiscreteScheduler

    try:
        if not (is_torch_available() and is_torchsde_available()):
            raise OptionalDependencyNotAvailable()
    except OptionalDependencyNotAvailable:
        from .utils.dummy_torch_and_torchsde_objects import *  # noqa F403
    else:
        from .schedulers import CosineDPMSolverMultistepScheduler, DPMSolverSDEScheduler

    try:
        if not (is_torch_available() and is_transformers_available()):
            raise OptionalDependencyNotAvailable()
    except OptionalDependencyNotAvailable:
        from .utils.dummy_torch_and_transformers_objects import *  # noqa F403
    else:
        from .pipelines import (
            AltDiffusionImg2ImgPipeline,
            AltDiffusionPipeline,
            AmusedImg2ImgPipeline,
            AmusedInpaintPipeline,
            AmusedPipeline,
            AnimateDiffControlNetPipeline,
            AnimateDiffPAGPipeline,
            AnimateDiffPipeline,
            AnimateDiffSDXLPipeline,
            AnimateDiffSparseControlNetPipeline,
            AnimateDiffVideoToVideoPipeline,
            AudioLDM2Pipeline,
            AudioLDM2ProjectionModel,
            AudioLDM2UNet2DConditionModel,
            AudioLDMPipeline,
            AuraFlowPipeline,
            CLIPImageProjection,
            CogVideoXPipeline,
            CycleDiffusionPipeline,
            FluxPipeline,
            HunyuanDiTControlNetPipeline,
            HunyuanDiTPAGPipeline,
            HunyuanDiTPipeline,
            I2VGenXLPipeline,
            IFImg2ImgPipeline,
            IFImg2ImgSuperResolutionPipeline,
            IFInpaintingPipeline,
            IFInpaintingSuperResolutionPipeline,
            IFPipeline,
            IFSuperResolutionPipeline,
            ImageTextPipelineOutput,
            Kandinsky3Img2ImgPipeline,
            Kandinsky3Pipeline,
            KandinskyCombinedPipeline,
            KandinskyImg2ImgCombinedPipeline,
            KandinskyImg2ImgPipeline,
            KandinskyInpaintCombinedPipeline,
            KandinskyInpaintPipeline,
            KandinskyPipeline,
            KandinskyPriorPipeline,
            KandinskyV22CombinedPipeline,
            KandinskyV22ControlnetImg2ImgPipeline,
            KandinskyV22ControlnetPipeline,
            KandinskyV22Img2ImgCombinedPipeline,
            KandinskyV22Img2ImgPipeline,
            KandinskyV22InpaintCombinedPipeline,
            KandinskyV22InpaintPipeline,
            KandinskyV22Pipeline,
            KandinskyV22PriorEmb2EmbPipeline,
            KandinskyV22PriorPipeline,
            LatentConsistencyModelImg2ImgPipeline,
            LatentConsistencyModelPipeline,
            LattePipeline,
            LDMTextToImagePipeline,
            LEditsPPPipelineStableDiffusion,
            LEditsPPPipelineStableDiffusionXL,
            LuminaText2ImgPipeline,
            MarigoldDepthPipeline,
            MarigoldNormalsPipeline,
            MusicLDMPipeline,
            PaintByExamplePipeline,
            PIAPipeline,
            PixArtAlphaPipeline,
            PixArtSigmaPAGPipeline,
            PixArtSigmaPipeline,
<<<<<<< HEAD
            SemanticHunyuanDiTPipeline,
=======
            SemanticFluxPipeline,
>>>>>>> 0deed2e4
            SemanticStableDiffusionPipeline,
            ShapEImg2ImgPipeline,
            ShapEPipeline,
            StableAudioPipeline,
            StableAudioProjectionModel,
            StableCascadeCombinedPipeline,
            StableCascadeDecoderPipeline,
            StableCascadePriorPipeline,
            StableDiffusion3ControlNetPipeline,
            StableDiffusion3Img2ImgPipeline,
            StableDiffusion3InpaintPipeline,
            StableDiffusion3PAGPipeline,
            StableDiffusion3Pipeline,
            StableDiffusionAdapterPipeline,
            StableDiffusionAttendAndExcitePipeline,
            StableDiffusionControlNetImg2ImgPipeline,
            StableDiffusionControlNetInpaintPipeline,
            StableDiffusionControlNetPAGPipeline,
            StableDiffusionControlNetPipeline,
            StableDiffusionControlNetXSPipeline,
            StableDiffusionDepth2ImgPipeline,
            StableDiffusionDiffEditPipeline,
            StableDiffusionGLIGENPipeline,
            StableDiffusionGLIGENTextImagePipeline,
            StableDiffusionImageVariationPipeline,
            StableDiffusionImg2ImgPipeline,
            StableDiffusionInpaintPipeline,
            StableDiffusionInpaintPipelineLegacy,
            StableDiffusionInstructPix2PixPipeline,
            StableDiffusionLatentUpscalePipeline,
            StableDiffusionLDM3DPipeline,
            StableDiffusionModelEditingPipeline,
            StableDiffusionPAGPipeline,
            StableDiffusionPanoramaPipeline,
            StableDiffusionParadigmsPipeline,
            StableDiffusionPipeline,
            StableDiffusionPipelineSafe,
            StableDiffusionPix2PixZeroPipeline,
            StableDiffusionSAGPipeline,
            StableDiffusionUpscalePipeline,
            StableDiffusionXLAdapterPipeline,
            StableDiffusionXLControlNetImg2ImgPipeline,
            StableDiffusionXLControlNetInpaintPipeline,
            StableDiffusionXLControlNetPAGPipeline,
            StableDiffusionXLControlNetPipeline,
            StableDiffusionXLControlNetXSPipeline,
            StableDiffusionXLImg2ImgPipeline,
            StableDiffusionXLInpaintPipeline,
            StableDiffusionXLInstructPix2PixPipeline,
            StableDiffusionXLPAGImg2ImgPipeline,
            StableDiffusionXLPAGInpaintPipeline,
            StableDiffusionXLPAGPipeline,
            StableDiffusionXLPipeline,
            StableUnCLIPImg2ImgPipeline,
            StableUnCLIPPipeline,
            StableVideoDiffusionPipeline,
            TextToVideoSDPipeline,
            TextToVideoZeroPipeline,
            TextToVideoZeroSDXLPipeline,
            UnCLIPImageVariationPipeline,
            UnCLIPPipeline,
            UniDiffuserModel,
            UniDiffuserPipeline,
            UniDiffuserTextDecoder,
            VersatileDiffusionDualGuidedPipeline,
            VersatileDiffusionImageVariationPipeline,
            VersatileDiffusionPipeline,
            VersatileDiffusionTextToImagePipeline,
            VideoToVideoSDPipeline,
            VQDiffusionPipeline,
            WuerstchenCombinedPipeline,
            WuerstchenDecoderPipeline,
            WuerstchenPriorPipeline,
        )

    try:
        if not (is_torch_available() and is_transformers_available() and is_k_diffusion_available()):
            raise OptionalDependencyNotAvailable()
    except OptionalDependencyNotAvailable:
        from .utils.dummy_torch_and_transformers_and_k_diffusion_objects import *  # noqa F403
    else:
        from .pipelines import StableDiffusionKDiffusionPipeline, StableDiffusionXLKDiffusionPipeline

    try:
        if not (is_torch_available() and is_transformers_available() and is_sentencepiece_available()):
            raise OptionalDependencyNotAvailable()
    except OptionalDependencyNotAvailable:
        from .utils.dummy_torch_and_transformers_and_sentencepiece_objects import *  # noqa F403
    else:
        from .pipelines import KolorsImg2ImgPipeline, KolorsPAGPipeline, KolorsPipeline
    try:
        if not (is_torch_available() and is_transformers_available() and is_onnx_available()):
            raise OptionalDependencyNotAvailable()
    except OptionalDependencyNotAvailable:
        from .utils.dummy_torch_and_transformers_and_onnx_objects import *  # noqa F403
    else:
        from .pipelines import (
            OnnxStableDiffusionImg2ImgPipeline,
            OnnxStableDiffusionInpaintPipeline,
            OnnxStableDiffusionInpaintPipelineLegacy,
            OnnxStableDiffusionPipeline,
            OnnxStableDiffusionUpscalePipeline,
            StableDiffusionOnnxPipeline,
        )

    try:
        if not (is_torch_available() and is_librosa_available()):
            raise OptionalDependencyNotAvailable()
    except OptionalDependencyNotAvailable:
        from .utils.dummy_torch_and_librosa_objects import *  # noqa F403
    else:
        from .pipelines import AudioDiffusionPipeline, Mel

    try:
        if not (is_transformers_available() and is_torch_available() and is_note_seq_available()):
            raise OptionalDependencyNotAvailable()
    except OptionalDependencyNotAvailable:
        from .utils.dummy_transformers_and_torch_and_note_seq_objects import *  # noqa F403
    else:
        from .pipelines import SpectrogramDiffusionPipeline

    try:
        if not is_flax_available():
            raise OptionalDependencyNotAvailable()
    except OptionalDependencyNotAvailable:
        from .utils.dummy_flax_objects import *  # noqa F403
    else:
        from .models.controlnet_flax import FlaxControlNetModel
        from .models.modeling_flax_utils import FlaxModelMixin
        from .models.unets.unet_2d_condition_flax import FlaxUNet2DConditionModel
        from .models.vae_flax import FlaxAutoencoderKL
        from .pipelines import FlaxDiffusionPipeline
        from .schedulers import (
            FlaxDDIMScheduler,
            FlaxDDPMScheduler,
            FlaxDPMSolverMultistepScheduler,
            FlaxEulerDiscreteScheduler,
            FlaxKarrasVeScheduler,
            FlaxLMSDiscreteScheduler,
            FlaxPNDMScheduler,
            FlaxSchedulerMixin,
            FlaxScoreSdeVeScheduler,
        )

    try:
        if not (is_flax_available() and is_transformers_available()):
            raise OptionalDependencyNotAvailable()
    except OptionalDependencyNotAvailable:
        from .utils.dummy_flax_and_transformers_objects import *  # noqa F403
    else:
        from .pipelines import (
            FlaxStableDiffusionControlNetPipeline,
            FlaxStableDiffusionImg2ImgPipeline,
            FlaxStableDiffusionInpaintPipeline,
            FlaxStableDiffusionPipeline,
            FlaxStableDiffusionXLPipeline,
        )

    try:
        if not (is_note_seq_available()):
            raise OptionalDependencyNotAvailable()
    except OptionalDependencyNotAvailable:
        from .utils.dummy_note_seq_objects import *  # noqa F403
    else:
        from .pipelines import MidiProcessor

else:
    import sys

    sys.modules[__name__] = _LazyModule(
        __name__,
        globals()["__file__"],
        _import_structure,
        module_spec=__spec__,
        extra_objects={"__version__": __version__},
    )<|MERGE_RESOLUTION|>--- conflicted
+++ resolved
@@ -300,11 +300,8 @@
             "PixArtAlphaPipeline",
             "PixArtSigmaPAGPipeline",
             "PixArtSigmaPipeline",
-<<<<<<< HEAD
+            "SemanticFluxPipeline",
             "SemanticHunyuanDiTPipeline",
-=======
-            "SemanticFluxPipeline",
->>>>>>> 0deed2e4
             "SemanticStableDiffusionPipeline",
             "ShapEImg2ImgPipeline",
             "ShapEPipeline",
@@ -744,11 +741,8 @@
             PixArtAlphaPipeline,
             PixArtSigmaPAGPipeline,
             PixArtSigmaPipeline,
-<<<<<<< HEAD
+            SemanticFluxPipeline,
             SemanticHunyuanDiTPipeline,
-=======
-            SemanticFluxPipeline,
->>>>>>> 0deed2e4
             SemanticStableDiffusionPipeline,
             ShapEImg2ImgPipeline,
             ShapEPipeline,
