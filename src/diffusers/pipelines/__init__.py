--- conflicted
+++ resolved
@@ -83,15 +83,11 @@
     )
     from .latent_diffusion import LDMTextToImagePipeline
     from .paint_by_example import PaintByExamplePipeline
-<<<<<<< HEAD
     from .semantic_stable_diffusion import (
         SemanticStableDiffusionPipeline,
         SemanticStableDiffusionImg2ImgPipeline,
         SemanticStableDiffusionImg2ImgPipeline_DDPMInversion)
-=======
-    from .semantic_stable_diffusion import SemanticStableDiffusionPipeline
     from .shap_e import ShapEImg2ImgPipeline, ShapEPipeline
->>>>>>> a10107f9
     from .stable_diffusion import (
         CycleDiffusionPipeline,
         StableDiffusionAttendAndExcitePipeline,
