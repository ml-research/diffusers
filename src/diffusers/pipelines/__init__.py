--- conflicted
+++ resolved
@@ -54,11 +54,7 @@
     )
     from .latent_diffusion import LDMTextToImagePipeline
     from .paint_by_example import PaintByExamplePipeline
-<<<<<<< HEAD
     from .semantic_stable_diffusion import SemanticStableDiffusionPipeline, SemanticStableDiffusionImg2ImgPipeline
-=======
-    from .semantic_stable_diffusion import SemanticStableDiffusionPipeline
->>>>>>> c49e9ede
     from .stable_diffusion import (
         CycleDiffusionPipeline,
         StableDiffusionAttendAndExcitePipeline,
