from ..utils import is_flax_available, is_onnx_available, is_torch_available, is_transformers_available


if is_torch_available():
    from .dance_diffusion import DanceDiffusionPipeline
    from .ddim import DDIMPipeline
    from .ddpm import DDPMPipeline
    from .latent_diffusion import LDMSuperResolutionPipeline
    from .latent_diffusion_uncond import LDMPipeline
    from .pndm import PNDMPipeline
    from .repaint import RePaintPipeline
    from .score_sde_ve import ScoreSdeVePipeline
    from .stochastic_karras_ve import KarrasVePipeline
else:
    from ..utils.dummy_pt_objects import *  # noqa F403

if is_torch_available() and is_transformers_available():
    from .alt_diffusion import AltDiffusionImg2ImgPipeline, AltDiffusionPipeline
    from .latent_diffusion import LDMTextToImagePipeline
    from .latent_edit import LatentEditDiffusionPipeline
    from .stable_diffusion import (
        CycleDiffusionPipeline,
        StableDiffusionImageVariationPipeline,
        StableDiffusionImg2ImgPipeline,
        StableDiffusionInpaintPipeline,
        StableDiffusionInpaintPipelineLegacy,
        StableDiffusionPipeline,
    )
    from .stable_diffusion_safe import StableDiffusionPipelineSafe
<<<<<<< HEAD
=======
    from .versatile_diffusion import (
        VersatileDiffusionDualGuidedPipeline,
        VersatileDiffusionImageVariationPipeline,
        VersatileDiffusionPipeline,
        VersatileDiffusionTextToImagePipeline,
    )
>>>>>>> 81d8f4a9
    from .vq_diffusion import VQDiffusionPipeline

if is_transformers_available() and is_onnx_available():
    from .stable_diffusion import (
        OnnxStableDiffusionImg2ImgPipeline,
        OnnxStableDiffusionInpaintPipeline,
        OnnxStableDiffusionInpaintPipelineLegacy,
        OnnxStableDiffusionPipeline,
        StableDiffusionOnnxPipeline,
    )

if is_transformers_available() and is_flax_available():
    from .stable_diffusion import FlaxStableDiffusionPipeline<|MERGE_RESOLUTION|>--- conflicted
+++ resolved
@@ -27,15 +27,12 @@
         StableDiffusionPipeline,
     )
     from .stable_diffusion_safe import StableDiffusionPipelineSafe
-<<<<<<< HEAD
-=======
     from .versatile_diffusion import (
         VersatileDiffusionDualGuidedPipeline,
         VersatileDiffusionImageVariationPipeline,
         VersatileDiffusionPipeline,
         VersatileDiffusionTextToImagePipeline,
     )
->>>>>>> 81d8f4a9
     from .vq_diffusion import VQDiffusionPipeline
 
 if is_transformers_available() and is_onnx_available():
